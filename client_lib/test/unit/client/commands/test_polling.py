import mock

from pulp.bindings.responses import (
    Task, STATE_WAITING, STATE_CANCELED, STATE_ERROR, STATE_FINISHED,
    STATE_RUNNING, STATE_SKIPPED, STATE_ACCEPTED)
from pulp.client.commands.polling import (
    PollingCommand, RESULT_ABORTED, FLAG_BACKGROUND, RESULT_BACKGROUND)
from pulp.devel.unit import base
from pulp.devel.unit.task_simulator import TaskSimulator


def noop(**kwargs):
    # Dummy method to pass to the command when it is instantiated
    pass


class PollingCommandTests(base.PulpClientTests):

    def setUp(self):
        super(PollingCommandTests, self).setUp()

        self.command = PollingCommand('poll', 'desc', noop, self.context,
                                      poll_frequency_in_seconds=0)

    def test_init_load_poll_frequency(self):
        # Test
        command = PollingCommand('poll', 'desc', noop, self.context)

        # Verify
        self.assertEqual(.5, command.poll_frequency_in_seconds)  # from defaults

    @mock.patch('time.sleep')
    def test_poll_single_task(self, mock_sleep):
        """
        Task Count: 1
        Statuses: None; normal progression of waiting to running to completed
        Result: Success

        This test verifies the sleep and progress callback calls, which will be omitted
        in most other tests cases where appropriate.
        """

        # Setup
        sim = TaskSimulator()
        sim.install(self.bindings)

        task_id = '123'
        state_progression = [STATE_WAITING,
                             STATE_ACCEPTED,
                             STATE_RUNNING,
                             STATE_RUNNING,
                             STATE_FINISHED]
        sim.add_task_states(task_id, state_progression)

        mock_progress_call = mock.MagicMock().progress
        self.command.progress = mock_progress_call

        # Test
        task_list = sim.get_all_tasks().response_body
        completed_tasks = self.command.poll(task_list, {})

        # Verify

        # The "header" tag should not be present since no headers are needed for single tasks

        expected_tags = ['abort', 'delayed-spinner', 'delayed-spinner', 'succeeded']
        self.assertEqual(self.prompt.get_write_tags(), expected_tags)

        self.assertEqual(4, mock_sleep.call_count)  # 2 for waiting, 2 for running
        self.assertEqual(mock_sleep.call_args_list[0][0][0], 0)  # frequency passed to sleep

        self.assertEqual(3, mock_progress_call.call_count)  # 2 running, 1 final

        self.assertTrue(isinstance(completed_tasks, list))
        self.assertEqual(1, len(completed_tasks))
        self.assertEqual(STATE_FINISHED, completed_tasks[0].state)

    def test_poll_task_list(self):
        """
        Task Count: 3
        Statuses: None; normal progression
        Result: All Success
        """

        # Setup
        sim = TaskSimulator()
        sim.install(self.bindings)

        states_1 = [STATE_WAITING, STATE_RUNNING, STATE_FINISHED]
        states_2 = [STATE_WAITING, STATE_WAITING, STATE_RUNNING, STATE_FINISHED]
        states_3 = [STATE_WAITING, STATE_RUNNING, STATE_RUNNING, STATE_RUNNING, STATE_FINISHED]

        sim.add_task_states('1', states_1)
        sim.add_task_states('2', states_2)
        sim.add_task_states('3', states_3)

        # Test
        task_list = sim.get_all_tasks().response_body
        completed_tasks = self.command.poll(task_list, {})

        expected_tags = [
            'abort',  # default, always displayed
            # states_1
            'header', 'delayed-spinner', 'running-spinner', 'running-spinner', 'succeeded',
            # states_2
            'header', 'delayed-spinner', 'delayed-spinner', 'running-spinner', 'running-spinner',
            'succeeded',
            # states_3
            'header', 'delayed-spinner', 'running-spinner', 'running-spinner',
            'running-spinner', 'running-spinner', 'succeeded']
        found_tags = self.prompt.get_write_tags()
        self.assertEqual(set(expected_tags), set(found_tags))

        self.assertTrue(isinstance(completed_tasks, list))
        self.assertEqual(3, len(completed_tasks))
        for i in range(0, 3):
            self.assertEqual(STATE_FINISHED, completed_tasks[i].state)

    def test_poll_spawned_tasks_list(self):
        """
        Test the structure where a command has both synchronous and asynchronous sections
        and returns a task structure with a result and a spawned_tasks list

        Task Count: 3
        Statuses: None; normal progression
        Result: All Success
        """

        # Setup
        sim = TaskSimulator()
        sim.install(self.bindings)

        states_1 = [STATE_WAITING, STATE_RUNNING, STATE_FINISHED]
        states_2 = [STATE_WAITING, STATE_WAITING, STATE_RUNNING, STATE_FINISHED]
        states_3 = [STATE_WAITING, STATE_RUNNING, STATE_RUNNING, STATE_RUNNING, STATE_FINISHED]

        sim.add_task_states('1', states_1)
        sim.add_task_states('2', states_2)
        sim.add_task_states('3', states_3)

        container_task = Task({})

        # Test
        container_task.spawned_tasks = sim.get_all_tasks().response_body
        completed_tasks = self.command.poll(container_task, {})

        expected_tags = [
            'abort',  # default, always displayed
            # states_1
            'header', 'delayed-spinner', 'running-spinner', 'running-spinner', 'succeeded',
            # states_2
            'header', 'delayed-spinner', 'delayed-spinner', 'running-spinner', 'running-spinner',
            'succeeded',
            # states_3
            'header', 'delayed-spinner', 'running-spinner', 'running-spinner',
            'running-spinner', 'running-spinner', 'succeeded']
        found_tags = self.prompt.get_write_tags()
        self.assertEqual(set(expected_tags), set(found_tags))

        self.assertTrue(isinstance(completed_tasks, list))
        self.assertEqual(3, len(completed_tasks))
        for i in range(0, 3):
            self.assertEqual(STATE_FINISHED, completed_tasks[i].state)

    def test_poll_additional_spawned_tasks_list(self):
        """
        Test polling over a list where a task has spawned additional tasks that need to be
        added to the polling list

        Task Count: 3
        Statuses: None; normal progression
        Result: All Success
        """

        # Setup
        sim = TaskSimulator()
        sim.install(self.bindings)

        states_1 = [STATE_WAITING, STATE_RUNNING, STATE_FINISHED]
        states_2 = [STATE_WAITING, STATE_WAITING, STATE_RUNNING, STATE_FINISHED]
        states_3 = [STATE_WAITING, STATE_RUNNING, STATE_RUNNING, STATE_RUNNING, STATE_FINISHED]

        task_1_states = sim.add_task_states('1', states_1)
        sim.add_task_states('2', states_2)
        sim.add_task_states('3', states_3)

        container_task = Task({})
        task_list = sim.get_all_tasks().response_body
        task_1_states[2].spawned_tasks = task_list[1:]
        # Test
        container_task.spawned_tasks = sim.get_all_tasks().response_body
        completed_tasks = self.command.poll(task_list[:1], {})

        expected_tags = [
            'abort',  # default, always displayed
            # states_1
            'delayed-spinner', 'running-spinner', 'succeeded',
            # states_2
            'header', 'delayed-spinner', 'running-spinner', 'running-spinner',
            'succeeded',
            # states_3
            'header', 'delayed-spinner', 'running-spinner', 'running-spinner',
            'running-spinner', 'succeeded']
        found_tags = self.prompt.get_write_tags()
        self.assertEqual(set(expected_tags), set(found_tags))

        self.assertTrue(isinstance(completed_tasks, list))
        self.assertEqual(3, len(completed_tasks))
        for i in range(0, 3):
            self.assertEqual(STATE_FINISHED, completed_tasks[i].state)

    def test_get_tasks_to_poll_duplicate_tasks(self):
        sim = TaskSimulator()
        sim.add_task_state('1', STATE_FINISHED)

        task_list = sim.get_all_tasks().response_body
        tasks_to_poll = self.command._get_tasks_to_poll([task_list[0], task_list[0]])
        self.assertEquals(1, len(tasks_to_poll))

    def test_get_tasks_to_poll_nested_tasks(self):
        sim = TaskSimulator()
        sim.add_task_state('1', STATE_FINISHED)
        sim.add_task_state('2', STATE_FINISHED)

        task_list = sim.get_all_tasks().response_body
        source_task = task_list[0]
        nested_task = task_list[1]
        source_task.spawned_tasks = [nested_task]
        tasks_to_poll = self.command._get_tasks_to_poll(source_task)
        self.assertEquals(2, len(tasks_to_poll))

    def test_get_tasks_to_poll_source_task_list(self):
        sim = TaskSimulator()
        sim.add_task_state('1', STATE_FINISHED)
        sim.add_task_state('2', STATE_FINISHED)

        task_list = sim.get_all_tasks().response_body
        source_task = task_list[0]
        nested_task = task_list[1]
        source_task.spawned_tasks = [nested_task]
        tasks_to_poll = self.command._get_tasks_to_poll([source_task])
        self.assertEquals(2, len(tasks_to_poll))

    def test_get_tasks_to_poll_raises_type_error(self):
        self.assertRaises(TypeError, self.command._get_tasks_to_poll, 'foo')

    def test_poll_background(self):
        # Setup
        sim = TaskSimulator()
        sim.add_task_state('1', STATE_FINISHED)

        # Test
        task_list = sim.get_all_tasks().response_body
        result = self.command.poll(task_list, {FLAG_BACKGROUND.keyword: True})

        # Verify
        self.assertEqual(result, RESULT_BACKGROUND)

    def test_poll_empty_list(self):
        # Test
        completed_tasks = self.command.poll([], {})

        # Verify
        #   The poll command shouldn't output anything and instead just end.
        self.assertEqual(0, len(self.prompt.get_write_tags()))
        self.assertTrue(isinstance(completed_tasks, list))
        self.assertEqual(0, len(completed_tasks))

    def test_failed_task(self):
        """
        Task Count: 3
        Statuses: None, tasks will run to completion
        Results: 1 Success, 1 Failed, 1 Skipped
        """

        # Setup
        sim = TaskSimulator()
        sim.install(self.bindings)

        states_1 = [STATE_WAITING, STATE_FINISHED]
        states_2 = [STATE_WAITING, STATE_ERROR]
        states_3 = [STATE_WAITING, STATE_SKIPPED]

        sim.add_task_states('1', states_1)
        sim.add_task_states('2', states_2)
        sim.add_task_states('3', states_3)

        # Test
        task_list = sim.get_all_tasks().response_body
        completed_tasks = self.command.poll(task_list, {})

        # Verify
        self.assertTrue(isinstance(completed_tasks, list))
        self.assertEqual(2, len(completed_tasks))

        expected_tags = [
            'abort',
            'header', 'delayed-spinner', 'running-spinner', 'succeeded',  # states_1
            'header', 'delayed-spinner', 'running-spinner', 'failed']  # states_2
        self.assertEqual(set(expected_tags), set(self.prompt.get_write_tags()))

    @mock.patch('pulp.client.commands.polling.PollingCommand._render_coded_error')
    def test_failed_task_calls__render_coded_error(self, mock_render_coded):
        """
        When a task fails, it should call _render_coded_error to render the error and suberrors.
        """
        mock_task = mock.MagicMock()
        mock_task.error = {'description': 'this is a test of the emergency broadcast system'}
        self.command.failed(mock_task)
        mock_render_coded.assert_called_once_with(mock_task.error)

    def test__render_coded_error_called_recursively(self):
        """
        Pass an error with sub_errors, they should all be rendered.
        """
        mock_error = {'description': 'this is a test of the emergency broadcast system',
                      'sub_errors': [{'description': 'beep1'}, {'description': 'beep2'}]}

        # Though a context manager would be prefered, this pattern is necessary to run on python 2.4
        old_prompt = self.command.prompt
        try:
            self.command.prompt = mock.MagicMock()
            self.command._render_coded_error(mock_error)
            self.command.prompt.render_failure_message.assert_has_calls([
                mock.call('this is a test of the emergency broadcast system'),
                mock.call('beep1'),
                mock.call('beep2'),
            ])
        finally:
            self.command.prompt = old_prompt

    def test_cancelled_task(self):
        """
        Task Count: 1
        Statuses: Cancelled after 2 in progress polls
        Results: 1 Cancelled
        """

        # Setup
        sim = TaskSimulator()
        sim.install(self.bindings)

        states = [STATE_WAITING, STATE_RUNNING, STATE_RUNNING, STATE_CANCELED]
        sim.add_task_states('1', states)

        # Test
        task_list = sim.get_all_tasks().response_body
        completed_tasks = self.command.poll(task_list, {})

        # Verify
        self.assertTrue(isinstance(completed_tasks, list))
        self.assertEqual(1, len(completed_tasks))

        expected_tags = ['abort', 'delayed-spinner', 'running-spinner', 'running-spinner',
<<<<<<< HEAD
                         'running-spinner', 'cancelled']
=======
                         'running-spinner','canceled']
>>>>>>> aea85116
        self.assertEqual(expected_tags, self.prompt.get_write_tags())

    def test_keyboard_interrupt(self):
        # Setup
        mock_poll_call = mock.MagicMock()._poll_task
        mock_poll_call.side_effect = KeyboardInterrupt()
        self.command._poll_task = mock_poll_call

        sim = TaskSimulator()
        sim.install(self.bindings)

        sim.add_task_state('1', STATE_WAITING)

        # Test
        task_list = sim.get_all_tasks().response_body
        result = self.command.poll(task_list, {})

        # Verify
        self.assertEqual(result, RESULT_ABORTED)

        self.assertEqual(['abort'], self.prompt.get_write_tags())<|MERGE_RESOLUTION|>--- conflicted
+++ resolved
@@ -352,11 +352,7 @@
         self.assertEqual(1, len(completed_tasks))
 
         expected_tags = ['abort', 'delayed-spinner', 'running-spinner', 'running-spinner',
-<<<<<<< HEAD
-                         'running-spinner', 'cancelled']
-=======
-                         'running-spinner','canceled']
->>>>>>> aea85116
+                         'running-spinner', 'canceled']
         self.assertEqual(expected_tags, self.prompt.get_write_tags())
 
     def test_keyboard_interrupt(self):
