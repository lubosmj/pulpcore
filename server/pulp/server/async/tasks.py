# -*- coding: utf-8 -*-
#
# Copyright © 2013 Red Hat, Inc.
#
# This software is licensed to you under the GNU General Public
# License as published by the Free Software Foundation; either version
# 2 of the License (GPLv2) or (at your option) any later version.
# There is NO WARRANTY for this software, express or implied,
# including the implied warranties of MERCHANTABILITY,
# NON-INFRINGEMENT, or FITNESS FOR A PARTICULAR PURPOSE. You should
# have received a copy of GPLv2 along with this software; if not, see
# http://www.gnu.org/licenses/old-licenses/gpl-2.0.txt.
from datetime import datetime, timedelta
from gettext import gettext as _
import logging
import re
import signal

from celery import chain, task, Task as CeleryTask
from celery.app import control, defaults

from pulp.common import dateutils
from pulp.server.async.celery_instance import celery, RESOURCE_MANAGER_QUEUE
from pulp.server.async.task_status_manager import TaskStatusManager
from pulp.server.exceptions import PulpException
from pulp.server.db.model.criteria import Criteria
from pulp.server.db.model.dispatch import TaskStatus
from pulp.server.db.model.resources import AvailableQueue, DoesNotExist, ReservedResource
from pulp.server.dispatch import constants as dispatch_constants
from pulp.server.managers import resources


controller = control.Control(app=celery)
logger = logging.getLogger(__name__)


RESERVED_WORKER_NAME_PREFIX = 'reserved_resource_worker-'


@task
def babysit():
    """
    Babysit the workers, updating our tables with information about their queues.
    """
    # Inspect the available workers to build our state variables
    active_queues = controller.inspect().active_queues()
    # Now we need the entire list of AvailableQueues from the database, though we only need their
    # _id and missing_since attributes. This is preferrable to using a Map/Reduce operation to get
    # Mongo to tell us which workers Celery knows about that aren't found in the database.
    all_queues_criteria = Criteria(filters={}, fields=('_id', 'missing_since'))
    all_queues = list(resources.filter_available_queues(all_queues_criteria))
    all_queues_set = set([q.name for q in all_queues])

    active_queues_set = set()
    for worker, queues in active_queues.items():
        # If this worker is a reserved task worker, let's make sure we know about it in our
        # available_queues collection, and make sure it is processing a queue with its own name
        if re.match('^%s' % RESERVED_WORKER_NAME_PREFIX, worker):
            # Make sure that this worker is subscribed to a queue of his own name. If not,
            # subscribe him to one
            if not worker in [queue['name'] for queue in queues]:
                controller.add_consumer(queue=worker, destination=(worker,))
            active_queues_set.add(worker)

    # Determine which queues are in active_queues_set that aren't in all_queues_set. These are new
    # workers and we need to add them to the database.
    for worker in (active_queues_set - all_queues_set):
        resources.get_or_create_available_queue(worker)

    # If there are any AvalailableQueues that have their missing_since attribute set and they are
    # present now, let's set their missing_since attribute back to None.
    missing_since_queues = set([q.name for q in all_queues if q.missing_since is not None])
    for queue in (active_queues_set & missing_since_queues):
        active_queue = resources.get_or_create_available_queue(queue)
        active_queue.missing_since = None
        active_queue.save()

    # Now we must delete queues for workers that don't exist anymore, but only if they've been
    # missing for at least five minutes.
    for queue in (all_queues_set - active_queues_set):
        active_queue = list(resources.filter_available_queues(Criteria(filters={'_id': queue})))[0]

        # We only want to delete this queue if it has been missing for at least 5 minutes. If this
        # AvailableQueue doesn't have a missing_since attribute, that means it has just now gone
        # missing. Let's mark its missing_since attribute and continue.
        if active_queue.missing_since is None:
            active_queue.missing_since = datetime.utcnow()
            active_queue.save()
            continue

        # This queue has been missing for some time. Let's check to see if it's been 5 minutes yet,
        # and if it has, let's delete it.
        if active_queue.missing_since < datetime.utcnow() - timedelta(minutes=5):
            _delete_queue.apply_async(args=(queue,), queue=RESOURCE_MANAGER_QUEUE)


@task
def _delete_queue(queue):
    """
    Delete the AvailableQueue with _id queue from the database. This Task can only safely be
    performed by the resource manager at this time, so be sure to queue it in the
    RESOURCE_MANAGER_QUEUE.

    :param queue: The name of the queue you wish to delete. In the database, the _id field is the
                  name.
    :type  queue: basestring
    """
    queue = list(resources.filter_available_queues(Criteria(filters={'_id': queue})))[0]

    # Cancel all of the tasks that were assigned to this queue
    msg = _('The worker named %(name)s is missing. Canceling the tasks in its queue.')
    msg = msg % {'name': queue.name}
    logger.error(msg)
    for task in TaskStatusManager.find_by_criteria(
            Criteria(
                filters={'queue': queue.name,
                         'state': {'$in': dispatch_constants.CALL_INCOMPLETE_STATES}})):
        cancel(task['task_id'])

    # Finally, delete the queue
    queue.delete()


@task
def _queue_release_resource(resource_id):
    """
    This function will queue the _release_resource() task in the resource manager's queue for the
    given resource_id. It is necessary to have this function in addition to the _release_resource()
    function because we typically do not want to queue the _release_resource() task until the task
    that is using the resource is finished. Therefore, when queuing a function that reserves a
    resource, you should always queue a call to this function after it, and it is important that you
    queue this task in the same queue that the resource reserving task is being performed in so that
    it happens afterwards. You should not queue the _release_resource() task yourself.

    :param resource_id: The resource_id that you wish to release
    :type  resource_id: basestring
    """
    _release_resource.apply_async(args=(resource_id,), queue=RESOURCE_MANAGER_QUEUE)


@task
def _release_resource(resource_id):
    """
    Do not queue this task yourself, but always use the _queue_release_resource() task instead.
    Please see the docblock on that function for an explanation.

    When a resource-reserving task is complete, this method must be called with the
    resource_id so that the we know when it is safe to unmap a resource_id from
    its given queue name.

    :param resource_id: The resource that is no longer in use
    :type  resource_id: basestring
    """
    try:
        reserved_resource = ReservedResource(resource_id)
        reserved_resource.decrement_num_reservations()
        # Now we need to decrement the AvailabeQueue that the reserved_resource was using. If the
        # ReservedResource does not exist for some reason, we won't know its assigned_queue, but
        # these next lines won't execute anyway.
        available_queue = AvailableQueue(reserved_resource.assigned_queue)
        available_queue.decrement_num_reservations()
    except DoesNotExist:
        # If we are trying to decrement the count on one of these obejcts, and they don't exist,
        # that's OK
        pass


@task
def _reserve_resource(resource_id):
    """
    When you wish you queue a task that needs to reserve a resource, you should make a call to this
    function() first, queueing it in the RESOURCE_MANAGER_QUEUE. This Task will return the
    name of the queue you should put your task in.

    Please be sure to also add a task to run _queue_release_resource() in the same queue name that
    this function returns to you. It is important that _release_resource() is called after your task
    is completed, regardless of whether your task completes successfully or not.

    :param resource_id: The name of the resource you wish to reserve for your task. The system
                        will ensure that no other tasks that want that same reservation will run
                        concurrently with yours.
    :type  resource_id: basestring
    :return:            The name of a queue that you should put your task in
    :rtype:             basestring
    """
    reserved_resource = resources.get_or_create_reserved_resource(resource_id)
    if reserved_resource.assigned_queue is None:
        # The assigned_queue will be None if the reserved_resource was just created, so we'll
        # need to assign a queue to it
        reserved_resource.assigned_queue = resources.get_least_busy_available_queue().name
        reserved_resource.save()
    else:
        # The assigned_queue is set, so we just need to increment the num_reservations on the
        # reserved resource
        reserved_resource.increment_num_reservations()

    AvailableQueue(reserved_resource.assigned_queue).increment_num_reservations()
    return reserved_resource.assigned_queue


class TaskResult(object):
    """
    The TaskResult object is used for returning errors and spawned tasks that do not affect the
    primary status of the task.

    Errors that don't affect the current task status might be related to secondary actions
    where the primary action of the async-task was successful

    Spawned tasks are items such as the individual tasks for updating the bindings on
    each consumer when a repo distributor is updated.
    """

    def __init__(self, result=None, error=None, spawned_tasks=None):
        """
        :param result: The return value from the task
        :type result: dict
        :param error: The PulpException for the error & sub-errors that occured
        :type error: pulp.server.exception.PulpException
        :param spawned_tasks: A list of task status objects for tasks that were created by this
                              task and are tracked through the pulp database
        :type spawned_tasks: list of TaskStatus objects
        """
        self.return_value = result
        self.error = error
        self.spawned_tasks = spawned_tasks

    def serialize(self):
        data = {
            'result': self.return_value,
            'error': self.error,
            'spawned_tasks': self.spawned_tasks}
        return data


class ReservedTaskMixin(object):
    def apply_async_with_reservation(self, resource_type, resource_id, *args, **kwargs):
        """
        This method allows the caller to schedule the ReservedTask to run asynchronously just like
        Celery's apply_async(), while also making the named resource. No two tasks that claim the
        same resource reservation can execute concurrently. It accepts type and id of a resource 
        and combines them to form a resource id.

        For a list of parameters accepted by the *args and **kwargs parameters, please see the
        docblock for the apply_async() method.

        :param resource_type: A string that identifies type of a resource
        :type resource_type:  basestring
        :param resource_id:   A string that identifies some named resource, guaranteeing that only one
                              task reserving this same string can happen at a time.
        :type  resource_id:   basestring
        :param tags:          A list of tags (strings) to place onto the task, used for searching for
                              tasks by tag
        :type  tags:          list
        :return:              An AsyncResult instance as returned by Celery's apply_async
        :rtype:               celery.result.AsyncResult
        """
        # Form a resource_id for reservation by combining given resource type and id. This way,
        # two different resources having the same id will not block each other.
        resource_id = ":".join((resource_type, resource_id))
        queue = _reserve_resource.apply_async((resource_id,), queue=RESOURCE_MANAGER_QUEUE).get()

        kwargs['queue'] = queue
        try:
            async_result = self.apply_async(*args, **kwargs)
        finally:
            _queue_release_resource.apply_async((resource_id,), queue=queue)

        return async_result


class Chain(chain, ReservedTaskMixin):
    """
    This is a custom Pulp subclass of the Celery chain class. It allows us to inject resource
    locking behaviors into the Chain.
    """
    def __call__(self, *args, **kwargs):
        return super(Chain, self).__call__(*args, **kwargs)


class Task(CeleryTask, ReservedTaskMixin):
    """
    This is a custom Pulp subclass of the Celery Task object. It allows us to inject some custom
    behavior into each Pulp task, including management of resource locking.
    """
    def apply_async(self, *args, **kwargs):
        """
        A wrapper around the Celery apply_async method. It allows us to accept a few more
        parameters than Celery does for our own purposes, listed below. It also allows us
        to create and update task status which can be used to track status of this task
        during it's lifetime.

        :param queue:       The queue that the task has been placed into (optional, defaults to
                            the general Celery queue.)
        :type  queue:       basestring
        :param tags:        A list of tags (strings) to place onto the task, used for searching for
                            tasks by tag
        :type  tags:        list
        :return:            An AsyncResult instance as returned by Celery's apply_async
        :rtype:             celery.result.AsyncResult
        """
        queue = kwargs.get('queue', defaults.NAMESPACES['CELERY']['DEFAULT_QUEUE'].default)
        tags = kwargs.pop('tags', [])
        async_result = super(Task, self).apply_async(*args, **kwargs)
        async_result.tags = tags

        # Create a new task status with the task id and tags.
        # To avoid the race condition where __call__ method below is called before
        # this change is propagated to all db nodes, using an 'upsert' here and setting
        # the task state to 'waiting' only on an insert.
        TaskStatus.get_collection().update(
            {'task_id': async_result.id},
            {'$setOnInsert': {'state':dispatch_constants.CALL_WAITING_STATE},
             '$set': {'queue': queue, 'tags': tags}},
            upsert=True)
        return async_result

    def __call__(self, *args, **kwargs):
        """
        This overrides CeleryTask's __call__() method. We use this method
        for task state tracking of Pulp tasks.
        """
        # Check task status and skip running the task if task state is 'canceled'.
        task_status = TaskStatusManager.find_by_task_id(task_id=self.request.id)
        if task_status and task_status['state'] == dispatch_constants.CALL_CANCELED_STATE:
            logger.debug("Task cancel received for task-id : [%s]" % self.request.id)
            return
        # Update start_time and set the task state to 'running' for asynchronous tasks.
        # Skip updating status for eagerly executed tasks, since we don't want to track
        # synchronous tasks in our database.
        if not self.request.called_directly:
            # Using 'upsert' to avoid a possible race condition described in the apply_async method
            # above.
            TaskStatus.get_collection().update(
                {'task_id': self.request.id},
                {'$set': {'state': dispatch_constants.CALL_RUNNING_STATE,
                          'start_time': dateutils.now_utc_timestamp()}},
                upsert=True)
        # Run the actual task
        logger.debug("Running task : [%s]" % self.request.id)
        return super(Task, self).__call__(*args, **kwargs)

    def on_success(self, retval, task_id, args, kwargs):
        """
        This overrides the success handler run by the worker when the task
        executes successfully. It updates state, finish_time and traceback
        of the relevant task status for asynchronous tasks. Skip updating status
        for synchronous tasks.

        :param retval:  The return value of the task.
        :param task_id: Unique id of the executed task.
        :param args:    Original arguments for the executed task.
        :param kwargs:  Original keyword arguments for the executed task.
        """
        logger.debug("Task successful : [%s]" % task_id)
        if not self.request.called_directly:
            delta = {'state': dispatch_constants.CALL_FINISHED_STATE,
                     'finish_time': dateutils.now_utc_timestamp(),
                     'result': retval}
            if isinstance(retval, TaskResult):
                delta['result'] = retval.return_value
                if retval.error:
                    delta['error'] = retval.error.to_dict()
                if retval.spawned_tasks:
                    task_list = [spawned_task['task_id'] for spawned_task in retval.spawned_tasks]
                    delta['spawned_tasks'] = task_list

            TaskStatusManager.update_task_status(task_id=task_id, delta=delta)

    def on_failure(self, exc, task_id, args, kwargs, einfo):
        """
        This overrides the error handler run by the worker when the task fails.
        It updates state, finish_time and traceback of the relevant task status
        for asynchronous tasks. Skip updating status for synchronous tasks.

        :param exc:     The exception raised by the task.
        :param task_id: Unique id of the failed task.
        :param args:    Original arguments for the executed task.
        :param kwargs:  Original keyword arguments for the executed task.
        :param einfo:   celery's ExceptionInfo instance, containing serialized traceback.
        """
        logger.debug("Task failed : [%s]" % task_id)
        if not self.request.called_directly:
            delta = {'state': dispatch_constants.CALL_ERROR_STATE,
                     'finish_time': dateutils.now_utc_timestamp(),
                     'traceback': einfo.traceback}
            if isinstance(exc, PulpException):
                delta['error'] = exc.to_dict()
            else:
                pulp_exception = PulpException(str(exc))
                delta['error'] = pulp_exception.to_dict()

            TaskStatusManager.update_task_status(task_id=task_id, delta=delta)


def cancel(task_id):
    """
    Cancel the task that is represented by the given task_id, unless it is already in a complete state.
    This also updates task's state to 'canceled' state.

    :param task_id: The ID of the task you wish to cancel
    :type  task_id: basestring
    """
<<<<<<< HEAD
    controller.revoke(task_id, terminate=True)
    msg = _('Task canceled: %(task_id)s.')
    msg = msg % {'task_id': task_id}
    logger.info(msg)


def register_sigterm_handler(f, handler):
    """
    register_signal_handler is a method or function decorator. It will register a special signal
    handler for SIGTERM that will call handler() with no arguments if SIGTERM is received during the
    operation of f. Once f has completed, the signal handler will be restored to the handler that
    was in place before the method began.

    :param f:       The method or function that should be wrapped.
    :type  f:       instancemethod or function
    :param handler: The method or function that should be called when we receive SIGTERM.
                    handler will be called with no arguments.
    :type  handler: instancemethod or function
    :return:        A wrapped version of f that performs the signal registering and unregistering.
    :rtype:         instancemethod or function
    """
    def sigterm_handler(signal_number, stack_frame):
        """
        This is the signal handler that gets installed to handle SIGTERM. We don't wish to pass the
        signal_number or the stack_frame on to handler, so its only purpose is to avoid
        passing these arguments onward. It calls handler().

        :param signal_number: The signal that is being handled. Since we have registered for
                              SIGTERM, this will be signal.SIGTERM.
        :type  signal_number: int
        :param stack_frame:   The current execution stack frame
        :type  stack_frame:   None or frame
        """
        handler()

    def wrap_f(*args, **kwargs):
        """
        This function is a wrapper around f. It replaces the signal handler for SIGTERM with
        signerm_handler(), calls f, sets the SIGTERM handler back to what it was before, and then
        returns the return value from f.

        :param args:   The positional arguments to be passed to f
        :type  args:   tuple
        :param kwargs: The keyword arguments to be passed to f
        :type  kwargs: dict
        :return:       The return value from calling f
        :rtype:        Could be anything!
        """
        old_signal = signal.signal(signal.SIGTERM, sigterm_handler)
        try:
            return f(*args, **kwargs)
        finally:
            signal.signal(signal.SIGTERM, old_signal)

    return wrap_f
=======
    task_status = TaskStatusManager.find_by_task_id(task_id)
    if task_status['state'] not in dispatch_constants.CALL_COMPLETE_STATES:
        controller.revoke(task_id, terminate=True)
        TaskStatusManager.update_task_status(task_id, {'state': dispatch_constants.CALL_CANCELED_STATE})
        msg = _('Task canceled: %(task_id)s.')
        msg = msg % {'task_id': task_id}
    else:
        msg = _('Task [%(task_id)s] cannot be canceled since it is already in a complete state.')
        msg = msg % {'task_id': task_id}
    logger.info(msg)
>>>>>>> 78ebc017
<|MERGE_RESOLUTION|>--- conflicted
+++ resolved
@@ -400,63 +400,6 @@
     :param task_id: The ID of the task you wish to cancel
     :type  task_id: basestring
     """
-<<<<<<< HEAD
-    controller.revoke(task_id, terminate=True)
-    msg = _('Task canceled: %(task_id)s.')
-    msg = msg % {'task_id': task_id}
-    logger.info(msg)
-
-
-def register_sigterm_handler(f, handler):
-    """
-    register_signal_handler is a method or function decorator. It will register a special signal
-    handler for SIGTERM that will call handler() with no arguments if SIGTERM is received during the
-    operation of f. Once f has completed, the signal handler will be restored to the handler that
-    was in place before the method began.
-
-    :param f:       The method or function that should be wrapped.
-    :type  f:       instancemethod or function
-    :param handler: The method or function that should be called when we receive SIGTERM.
-                    handler will be called with no arguments.
-    :type  handler: instancemethod or function
-    :return:        A wrapped version of f that performs the signal registering and unregistering.
-    :rtype:         instancemethod or function
-    """
-    def sigterm_handler(signal_number, stack_frame):
-        """
-        This is the signal handler that gets installed to handle SIGTERM. We don't wish to pass the
-        signal_number or the stack_frame on to handler, so its only purpose is to avoid
-        passing these arguments onward. It calls handler().
-
-        :param signal_number: The signal that is being handled. Since we have registered for
-                              SIGTERM, this will be signal.SIGTERM.
-        :type  signal_number: int
-        :param stack_frame:   The current execution stack frame
-        :type  stack_frame:   None or frame
-        """
-        handler()
-
-    def wrap_f(*args, **kwargs):
-        """
-        This function is a wrapper around f. It replaces the signal handler for SIGTERM with
-        signerm_handler(), calls f, sets the SIGTERM handler back to what it was before, and then
-        returns the return value from f.
-
-        :param args:   The positional arguments to be passed to f
-        :type  args:   tuple
-        :param kwargs: The keyword arguments to be passed to f
-        :type  kwargs: dict
-        :return:       The return value from calling f
-        :rtype:        Could be anything!
-        """
-        old_signal = signal.signal(signal.SIGTERM, sigterm_handler)
-        try:
-            return f(*args, **kwargs)
-        finally:
-            signal.signal(signal.SIGTERM, old_signal)
-
-    return wrap_f
-=======
     task_status = TaskStatusManager.find_by_task_id(task_id)
     if task_status['state'] not in dispatch_constants.CALL_COMPLETE_STATES:
         controller.revoke(task_id, terminate=True)
@@ -467,4 +410,54 @@
         msg = _('Task [%(task_id)s] cannot be canceled since it is already in a complete state.')
         msg = msg % {'task_id': task_id}
     logger.info(msg)
->>>>>>> 78ebc017
+
+
+def register_sigterm_handler(f, handler):
+    """
+    register_signal_handler is a method or function decorator. It will register a special signal
+    handler for SIGTERM that will call handler() with no arguments if SIGTERM is received during the
+    operation of f. Once f has completed, the signal handler will be restored to the handler that
+    was in place before the method began.
+
+    :param f:       The method or function that should be wrapped.
+    :type  f:       instancemethod or function
+    :param handler: The method or function that should be called when we receive SIGTERM.
+                    handler will be called with no arguments.
+    :type  handler: instancemethod or function
+    :return:        A wrapped version of f that performs the signal registering and unregistering.
+    :rtype:         instancemethod or function
+    """
+    def sigterm_handler(signal_number, stack_frame):
+        """
+        This is the signal handler that gets installed to handle SIGTERM. We don't wish to pass the
+        signal_number or the stack_frame on to handler, so its only purpose is to avoid
+        passing these arguments onward. It calls handler().
+
+        :param signal_number: The signal that is being handled. Since we have registered for
+                              SIGTERM, this will be signal.SIGTERM.
+        :type  signal_number: int
+        :param stack_frame:   The current execution stack frame
+        :type  stack_frame:   None or frame
+        """
+        handler()
+
+    def wrap_f(*args, **kwargs):
+        """
+        This function is a wrapper around f. It replaces the signal handler for SIGTERM with
+        signerm_handler(), calls f, sets the SIGTERM handler back to what it was before, and then
+        returns the return value from f.
+
+        :param args:   The positional arguments to be passed to f
+        :type  args:   tuple
+        :param kwargs: The keyword arguments to be passed to f
+        :type  kwargs: dict
+        :return:       The return value from calling f
+        :rtype:        Could be anything!
+        """
+        old_signal = signal.signal(signal.SIGTERM, sigterm_handler)
+        try:
+            return f(*args, **kwargs)
+        finally:
+            signal.signal(signal.SIGTERM, old_signal)
+
+    return wrap_f