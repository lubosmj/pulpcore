# -*- coding: utf-8 -*-

"""
Tests for the pulp.server.db.model module.
"""
from mock import patch, Mock, call

<<<<<<< HEAD
from mongoengine import (ValidationError, BooleanField, DateTimeField, DictField,
                         Document, IntField, ListField, StringField, QuerySetNoCache)
=======
from mock import patch, Mock

from mongoengine import (BooleanField, DateTimeField, DictField, Document, IntField, ListField,
                         StringField, QuerySetNoCache, ValidationError)
>>>>>>> f21e76cb

from pulp.common import error_codes, dateutils
from pulp.common.compat import unittest
from pulp.common.error_codes import PLP0036, PLP0037
from pulp.server import exceptions
from pulp.server.exceptions import PulpCodedException
from pulp.server.db import model
from pulp.server.db.fields import ISO8601StringField
from pulp.server.db.querysets import CriteriaQuerySet
from pulp.server.webservices.views import serializers


class TestAutoRetryDocument(unittest.TestCase):
    """
    Test base class for pulp docs.
    """

    @patch('pulp.server.db.model.UnsafeRetry')
    def test_decorate_on_init(self, m_retry):
        """
        Ensure that subclass's of AutoRetryDocuments are decorated on init.
        """
        class MockDoc(model.AutoRetryDocument):
            pass

        doc = MockDoc()
        m_retry.decorate_instance.assert_called_once_with(instance=doc, full_name=type(doc))

    def test_abstact(self):
        """
        Ensure that AutoRetryDocument is an abstract document.
        """
        self.assertTrue(model.AutoRetryDocument._meta['abstract'])

    def test_no_cache_query_set(self):
        """Ensure the QuerySet class is the non-caching variety."""
        self.assertTrue(issubclass(model.AutoRetryDocument._meta['queryset_class'],
                                   QuerySetNoCache))

    def test_clean_raises_nothing_if_properly_defined(self):
        class MockDoc(model.AutoRetryDocument):
            _ns = StringField(default='dummy_collection_name')

        try:
            MockDoc().clean()
        except Exception:
            self.fail("MockDoc is properly defined and should validate correctly")

    def test__ns_is_not_defined_on_abstract_class(self):
        self.assertFalse(hasattr(model.ContentUnit, '_ns'))


class TestAutoRetryDocumentClean(unittest.TestCase):

    def test_clean_raises_ValidationError_when__ns_field_is_not_defined(self):
        class MockDoc(model.AutoRetryDocument):
            pass

        self.assertRaises(ValidationError, MockDoc().clean)

    def test_clean_raises_ValidationError_when__ns_field_is_wrong_type(self):
        class MockDoc(model.AutoRetryDocument):
            _ns = IntField(default=1)

        self.assertRaises(ValidationError, MockDoc().clean)

    def test_clean_raises_ValidationError_when__ns_field_default_is_not_defined(self):
        class MockDoc(model.AutoRetryDocument):
            _ns = StringField()

        self.assertRaises(ValidationError, MockDoc().clean)


class ContentUnitHelper(model.ContentUnit):
    """Used to test ContentUnit since it must be sub-classed to be used."""
    apple = StringField()
    pear = StringField()
    unit_key_fields = ('apple', 'pear')
    _content_type_id = StringField(default='mock_type_id')


class TestContentUnit(unittest.TestCase):
    """
    Test ContentUnit model
    """

    def test_model_fields(self):
        self.assertTrue(isinstance(model.ContentUnit.id, StringField))
        self.assertTrue(model.ContentUnit.id.primary_key)
        self.assertTrue(callable(model.ContentUnit.id.default))
        self.assertTrue(isinstance(model.ContentUnit._last_updated, IntField))
        self.assertTrue(model.ContentUnit._last_updated.required)
        self.assertTrue(isinstance(model.ContentUnit._storage_path, StringField))
        self.assertTrue(isinstance(model.ContentUnit.pulp_user_metadata, DictField))

    @patch('pulp.server.db.model.uuid')
    def test_default_id(self, uuid):
        uuid.uuid4.return_value = '1234'
        unit = ContentUnitHelper()
        uuid.uuid4.assert_called_once_with()
        self.assertEqual(unit.id, uuid.uuid4.return_value)

    def test_meta_abstract(self):
        self.assertEquals(model.ContentUnit._meta['abstract'], True)

    @patch('pulp.server.db.model.signals')
    def test_attach_signals(self, mock_signals):
<<<<<<< HEAD

        ContentUnitHelper.attach_signals()

        mock_signals.pre_save.connect.assert_called_once_with(ContentUnitHelper.pre_save_signal,
                                                              sender=ContentUnitHelper)

        self.assertEquals('mock_type_id', ContentUnitHelper.NAMED_TUPLE.__name__)
        self.assertEquals(('apple', 'pear'), ContentUnitHelper.NAMED_TUPLE._fields)
=======
        model.ContentUnit.attach_signals()

        mock_signals.pre_save.connect.assert_called_once_with(
            model.ContentUnit.pre_save_signal, sender=model.ContentUnit)
>>>>>>> f21e76cb

    @patch('pulp.server.db.model.dateutils.now_utc_timestamp')
    def test_pre_save_signal(self, mock_now_utc):
        """
        Test the pre_save signal handler
        """
        mock_now_utc.return_value = 'foo'
        helper = ContentUnitHelper()
        helper._last_updated = 50

        model.ContentUnit.pre_save_signal({}, helper)

        self.assertIsNotNone(helper.id)

        # make sure the last updated time has been updated
        self.assertEquals(helper._last_updated, 'foo')

    @patch('pulp.server.db.model.Repository.objects')
    @patch('pulp.server.db.model.RepositoryContentUnit.objects')
    def test_get_repositories(self, mock_rcu_query, mock_repository_query):
        c1 = model.RepositoryContentUnit(repo_id='repo1')
        c2 = model.RepositoryContentUnit(repo_id='repo2')

        mock_rcu_query.return_value = [c1, c2]
        mock_repository_query.return_value = ['apples']

        unit = ContentUnitHelper(id='foo_id')

        self.assertEquals(unit.get_repositories(), ['apples'])

        mock_rcu_query.assert_called_once_with(unit_id='foo_id')
        mock_repository_query.assert_called_once_with(repo_id__in=['repo1', 'repo2'])

    @patch('pulp.server.db.model.signals')
    def test_as_named_tuple(self, m_signal):
<<<<<<< HEAD
        # create the named tuple
        ContentUnitHelper.attach_signals()
=======
        class ContentUnitHelper(model.ContentUnit):
            apple = StringField()
            pear = StringField()
            unit_key_fields = ('apple', 'pear')
            _content_type_id = StringField(default='bar')
>>>>>>> f21e76cb

        helper = ContentUnitHelper(apple='foo', pear='bar')

        n_tuple = helper.unit_key_as_named_tuple

        self.assertEquals(n_tuple, ContentUnitHelper.NAMED_TUPLE(apple='foo', pear='bar'))

    def test_id_to_dict(self):
        my_unit = ContentUnitHelper(apple='apple', pear='pear')
        ret = my_unit.to_id_dict()
        expected_dict = {
            'unit_key': {'pear': u'pear', 'apple': u'apple'},
            'type_id': 'mock_type_id'
        }
        self.assertEqual(ret, expected_dict)

    def test_storage_path(self):
        my_unit = ContentUnitHelper(_storage_path='apple')
        self.assertEqual(my_unit.storage_path, my_unit._storage_path)

    def test_type_id(self):
        my_unit = ContentUnitHelper(_content_type_id='apple')
        self.assertEqual(my_unit.type_id, my_unit._content_type_id)

    def test__content_type_id_field_is_not_defined_on_abstract_class(self):
        self.assertFalse(hasattr(model.ContentUnit, '_content_type_id'))

    def test_unit_key_fields_is_not_defined_on_abstract_class(self):
        self.assertFalse(hasattr(model.ContentUnit, 'unit_key_fields'))


class TestContentUnitNamedTuple(unittest.TestCase):
    def setUp(self):
        # Some ContentUnit test classes to test out the namedtuple generator
        self.first_helper = type(
            'FirstContentUnitHelper',
            (model.ContentUnit,),
            {'_content_type_id': StringField(default='foo'), 'unit_key_fields': ['apple', 'pear']}
        )
        self.second_helper = type(
            'SecondContentUnitHelper',
            (model.ContentUnit,),
            {'_content_type_id': StringField(default='bar'), 'unit_key_fields': ['lemon', 'lime']}
        )

        # mock out the descriptor cache to keep our dirty test classes contained
        cache_mock = patch.dict(model._ContentUnitNamedTupleDescriptor._cache, clear=True)
        cache_mock.start()
        self.addCleanup(cache_mock.stop)

    def test_values(self):
        # NAMED_TUPLE has the expected values
        self.assertEqual('foo', self.first_helper.NAMED_TUPLE.__name__)
        self.assertEqual(('apple', 'pear'), self.first_helper.NAMED_TUPLE._fields)

        # NAMED_TUPLE on a class with different values is also correct
        self.assertEqual('bar', self.second_helper.NAMED_TUPLE.__name__)
        self.assertEqual(('lemon', 'lime'), self.second_helper.NAMED_TUPLE._fields)

    def test_identity(self):
        # Multiple calls to NAMED_TUPLE return the same instance
        # This looks silly, but NAMED_TUPLE is a dynamic class property, so this makes sure the
        # cache is working properly by checking that the same objects are returned...
        self.assertTrue(self.first_helper.NAMED_TUPLE is self.first_helper.NAMED_TUPLE)
        self.assertTrue(self.second_helper.NAMED_TUPLE is self.second_helper.NAMED_TUPLE)

        # ...but the same objects aren't returned for different classes
        self.assertTrue(self.first_helper.NAMED_TUPLE is not self.second_helper.NAMED_TUPLE)

    def test_cache(self):
        # descriptor cache is only filled when NAMED_TUPLE is accessed...
        self.assertEqual(len(model._ContentUnitNamedTupleDescriptor._cache), 0)

        # ...and contains the expected objects when it is filled
        self.first_helper.NAMED_TUPLE
        self.assertEqual(len(model._ContentUnitNamedTupleDescriptor._cache), 1)
        self.assertTrue(self.first_helper in model._ContentUnitNamedTupleDescriptor._cache)

        self.second_helper.NAMED_TUPLE
        self.assertEqual(len(model._ContentUnitNamedTupleDescriptor._cache), 2)
        self.assertTrue(self.second_helper in model._ContentUnitNamedTupleDescriptor._cache)

    @patch('pulp.server.db.model.namedtuple')
    def test_namedtuple_call_counts(self, mock_namedtuple):
        # namedtuple itself isn't called until NAMED_TUPLE is accessed
        self.assertEqual(mock_namedtuple.call_count, 0)

        # multiple calls to the same property don't call namedtuple again
        self.first_helper.NAMED_TUPLE
        self.assertEqual(mock_namedtuple.call_count, 1)
        self.first_helper.NAMED_TUPLE
        self.assertEqual(mock_namedtuple.call_count, 1)

        # generating another namedtuple type results in another call
        self.second_helper.NAMED_TUPLE
        self.assertEqual(mock_namedtuple.call_count, 2)


class TestContentUnitValidateModelDefinition(unittest.TestCase):

    def test_clean_raises_nothing_if_properly_defined(self):
        class ContentUnitHelper(model.ContentUnit):
            _ns = StringField(default='dummy_content_name')
            _content_type_id = StringField(required=True, default='rpm')
            unit_key_fields = ('author', 'name', 'version')

        try:
            ContentUnitHelper.validate_model_definition()
        except Exception:
            self.fail("ContentUnitHelper is properly defined and should validate correctly")

    def test_clean_raises_ValidationError_when__content_type_id_field_is_not_defined(self):
        class ContentUnitHelper(model.ContentUnit):
            _ns = StringField(default='dummy_content_name')
            unit_key_fields = ('author', 'name', 'version')

        try:
            ContentUnitHelper.validate_model_definition()
        except PulpCodedException as raised_error:
            self.assertEquals(raised_error.error_code, error_codes.PLP0035)
            expected_dict = {'class_name': 'ContentUnitHelper', 'field_name': '_content_type_id'}
            self.assertEqual(raised_error.error_data, expected_dict)

    def test_clean_raises_ValidationError_when__content_type_id_field_is_wrong_type(self):
        class ContentUnitHelper(model.ContentUnit):
            _ns = StringField(default='dummy_content_name')
            _content_type_id = IntField(required=True, default=1)
            unit_key_fields = ('author', 'name', 'version')

        try:
            ContentUnitHelper.validate_model_definition()
        except PulpCodedException as raised_error:
            self.assertEquals(raised_error.error_code, error_codes.PLP0035)
            expected_dict = {'class_name': 'ContentUnitHelper', 'field_name': '_content_type_id'}
            self.assertEqual(raised_error.error_data, expected_dict)

    def test_clean_raises_ValidationError_when__content_type_id_field_default_is_not_defined(self):
        class ContentUnitHelper(model.ContentUnit):
            _ns = StringField(default='dummy_content_name')
            _content_type_id = StringField(required=True)
            unit_key_fields = ('author', 'name', 'version')

        try:
            ContentUnitHelper.validate_model_definition()
        except PulpCodedException as raised_error:
            self.assertEquals(raised_error.error_code, error_codes.PLP0035)
            expected_dict = {'class_name': 'ContentUnitHelper', 'field_name': '_content_type_id'}
            self.assertEqual(raised_error.error_data, expected_dict)

    def test_clean_raises_ValidationError_when__content_type_id_field_is_not_required(self):
        class ContentUnitHelper(model.ContentUnit):
            _ns = StringField(default='dummy_content_name')
            _content_type_id = StringField(default='rpm')
            unit_key_fields = ('author', 'name', 'version')

        try:
            ContentUnitHelper.validate_model_definition()
        except PulpCodedException as raised_error:
            self.assertEquals(raised_error.error_code, error_codes.PLP0035)
            expected_dict = {'class_name': 'ContentUnitHelper', 'field_name': '_content_type_id'}
            self.assertEqual(raised_error.error_data, expected_dict)

    def test_clean_raises_ValidationError_when_unit_key_fields_is_not_defined(self):
        class ContentUnitHelper(model.ContentUnit):
            _ns = StringField(default='dummy_content_name')
            _content_type_id = StringField(required=True, default='rpm')

        try:
            ContentUnitHelper.validate_model_definition()
        except PulpCodedException as raised_error:
            self.assertEquals(raised_error.error_code, error_codes.PLP0035)
            expected_dict = {'class_name': 'ContentUnitHelper', 'field_name': 'unit_key_fields'}
            self.assertEqual(raised_error.error_data, expected_dict)

    def test_clean_raises_ValidationError_when_unit_key_fields_is_wrong_type(self):
        class ContentUnitHelper(model.ContentUnit):
            _ns = StringField(default='dummy_content_name')
            _content_type_id = StringField(required=True, default='rpm')
            unit_key_fields = ListField(default=[1, 2, 3])

        try:
            ContentUnitHelper.validate_model_definition()
        except PulpCodedException as raised_error:
            self.assertEquals(raised_error.error_code, error_codes.PLP0035)
            expected_dict = {'class_name': 'ContentUnitHelper', 'field_name': 'unit_key_fields'}
            self.assertEqual(raised_error.error_data, expected_dict)

    def test_clean_raises_ValidationError_when_unit_key_fields_is_empty(self):
        class ContentUnitHelper(model.ContentUnit):
            _ns = StringField(default='dummy_content_name')
            _content_type_id = StringField(required=True, default='rpm')
            unit_key_fields = ()

        try:
            ContentUnitHelper.validate_model_definition()
        except PulpCodedException as raised_error:
            self.assertEquals(raised_error.error_code, error_codes.PLP0035)
            expected_dict = {'class_name': 'ContentUnitHelper', 'field_name': 'unit_key_fields'}
            self.assertEqual(raised_error.error_data, expected_dict)


class TestFileContentUnit(unittest.TestCase):

    class TestUnit(model.FileContentUnit):
        _content_type_id = StringField(default='')

    @patch('pulp.server.db.model.FileStorage.get_path')
    def test_init(self, get_path):
        unit = TestFileContentUnit.TestUnit()
        get_path.assert_called_once_with(unit)
        self.assertEqual(unit.storage_path, get_path.return_value)

    def test_fields(self):
        self.assertTrue(isinstance(model.FileContentUnit.downloaded, BooleanField))
        self.assertEqual(model.FileContentUnit.downloaded.default, True)

    @patch('pulp.server.db.model.FileStorage.get_path')
    def test_set_storage_path(self, get_path):
        get_path.return_value = '/tmp'
        unit = TestFileContentUnit.TestUnit()
        unit.storage_path = 'test'
        self.assertEqual(unit._storage_path, '/tmp/test')

    @patch('pulp.server.db.model.FileStorage.get_path')
    def test_set_storage_path_absolute(self, get_path):
        get_path.return_value = '/tmp'
        unit = TestFileContentUnit.TestUnit()
        self.assertRaises(ValueError, setattr, unit, 'storage_path', '/violation/test')

    @patch('os.path.isdir')
    def test_list_files(self, isdir):
        isdir.return_value = False
        unit = TestFileContentUnit.TestUnit()
        self.assertEqual(unit.list_files(), [unit._storage_path])

    @patch('os.path.isdir')
    def test_list_files_multi_file(self, isdir):
        isdir.return_value = True
        unit = TestFileContentUnit.TestUnit()
        self.assertEqual(unit.list_files(), [])

    @patch('os.path.isfile')
    @patch('pulp.server.db.model.FileStorage')
    def test_import_content(self, file_storage, isfile):
        path = '/tmp/working/file'
        isfile.return_value = True
        storage = Mock()
        storage.__enter__ = Mock(return_value=storage)
        storage.__exit__ = Mock()
        file_storage.return_value = storage

        # test
        unit = TestFileContentUnit.TestUnit()
        unit._last_updated = 1234
        unit.import_content(path)

        # validation
        file_storage.assert_called_once_with()
        storage.__enter__.assert_called_once_with()
        storage.__exit__.assert_called_once_with(None, None, None)
        storage.put.assert_called_once_with(unit, path, None)

    @patch('os.path.isfile')
    @patch('pulp.server.db.model.FileStorage')
    def test_import_content_with_location(self, file_storage, isfile):
        path = '/tmp/working/file'
        location = 'a/b'
        isfile.return_value = True
        storage = Mock()
        storage.__enter__ = Mock(return_value=storage)
        storage.__exit__ = Mock()
        file_storage.return_value = storage

        # test
        unit = TestFileContentUnit.TestUnit()
        unit._last_updated = 1234
        unit.import_content(path, location)

        # validation
        file_storage.assert_called_once_with()
        storage.__enter__.assert_called_once_with()
        storage.__exit__.assert_called_once_with(None, None, None)
        storage.put.assert_called_once_with(unit, path, location)

    def test_import_content_unit_not_saved(self):
        try:
            unit = TestFileContentUnit.TestUnit()
            unit.import_content('')
            self.fail('Expected coded exception')
        except PulpCodedException, e:
            self.assertEqual(e.error_code, PLP0036)

    @patch('os.path.isfile')
    def test_import_content_not_existing_file(self, isfile):
        isfile.return_value = False
        try:
            unit = TestFileContentUnit.TestUnit()
            unit._last_updated = 1234
            unit.import_content('')
            self.fail('Expected coded exception')
        except PulpCodedException, e:
            self.assertEqual(e.error_code, PLP0037)


class TestSharedContentUnit(unittest.TestCase):

    class TestUnit(model.SharedContentUnit):
        pass

    def test_abstract(self):
        unit = TestSharedContentUnit.TestUnit()
        self.assertRaises(NotImplementedError, getattr, unit, 'storage_provider')
        self.assertRaises(NotImplementedError, getattr, unit, 'storage_id')

    @patch('pulp.server.db.model.SharedStorage.link')
    @patch('pulp.server.db.model.SharedStorage.open')
    @patch('pulp.server.db.model.SharedStorage.close')
    @patch('pulp.server.db.model.SharedContentUnit.storage_provider', 'git')
    @patch('pulp.server.db.model.SharedContentUnit.storage_id', '1234')
    def test_pre_save_signal(self, close, _open, link):
        sender = Mock()
        kwargs = {'a': 1, 'b': 2}

        # test
        unit = TestSharedContentUnit.TestUnit()
        with patch('pulp.server.db.model.ContentUnit.pre_save_signal') as base:
            unit.pre_save_signal(sender, unit, **kwargs)

        # validation
        base.assert_called_once_with(sender, unit, **kwargs)
        _open.assert_called_once_with()
        close.assert_called_once_with()
        link.assert_called_once_with(unit)


class TestRepositoryContentUnit(unittest.TestCase):
    """
    Test RepositoryContentUnit model
    """

    def test_model_superclass(self):
        sample_model = model.RepositoryContentUnit()
        self.assertTrue(isinstance(sample_model, Document))

    def test_model_fields(self):
        self.assertTrue(isinstance(model.RepositoryContentUnit.repo_id, StringField))
        self.assertTrue(model.RepositoryContentUnit.repo_id.required)

        self.assertTrue(isinstance(model.RepositoryContentUnit.unit_id, StringField))
        self.assertTrue(model.RepositoryContentUnit.unit_id.required)

        self.assertTrue(isinstance(model.RepositoryContentUnit.unit_type_id, StringField))
        self.assertTrue(model.RepositoryContentUnit.unit_type_id.required)

        self.assertTrue(isinstance(model.RepositoryContentUnit.created, ISO8601StringField))
        self.assertTrue(model.RepositoryContentUnit.created.required)

        self.assertTrue(isinstance(model.RepositoryContentUnit.updated, ISO8601StringField))
        self.assertTrue(model.RepositoryContentUnit.updated.required)

        self.assertTrue(isinstance(model.RepositoryContentUnit._ns, StringField))
        self.assertEquals(model.RepositoryContentUnit._ns.default, 'repo_content_units')

    def test_meta_collection(self):
        self.assertEquals(model.RepositoryContentUnit._meta['collection'], 'repo_content_units')

    def test_meta_allow_inheritance(self):
        self.assertEquals(model.RepositoryContentUnit._meta['allow_inheritance'], False)

    def test_meta_allow_indexes(self):
        indexes = model.RepositoryContentUnit._meta['indexes']
        self.assertDictEqual(indexes[0], {'fields': ['repo_id', 'unit_type_id', 'unit_id'],
                                          'unique': True})
        self.assertDictEqual(indexes[1], {'fields': ['unit_id']})


class TestReservedResource(unittest.TestCase):
    """
    Test ReservedResource model
    """

    def test_model_superclass(self):
        sample_model = model.ReservedResource()
        self.assertTrue(isinstance(sample_model, Document))

    def test_attributes(self):
        self.assertTrue(isinstance(model.ReservedResource.task_id, StringField))
        self.assertTrue(model.ReservedResource.task_id.primary_key)
        self.assertEqual(model.ReservedResource.task_id.db_field, '_id')

        self.assertTrue(isinstance(model.ReservedResource.worker_name, StringField))
        self.assertTrue(isinstance(model.ReservedResource.resource_id, StringField))

        self.assertTrue(isinstance(model.ReservedResource._ns, StringField))
        self.assertEqual(model.ReservedResource._ns.default, 'reserved_resources')

        self.assertFalse('_id' in model.ReservedResource._fields)
        self.assertFalse('id' in model.ReservedResource._fields)

    def test_indexes(self):
        self.assertEqual(model.ReservedResource._meta['indexes'],
                         ['-worker_name', '-resource_id'])

    def test_meta_collection(self):
        self.assertEqual(model.ReservedResource._meta['collection'], 'reserved_resources')

    def test_meta_inheritance(self):
        self.assertEqual(model.ReservedResource._meta['allow_inheritance'], False)


class TestWorkerModel(unittest.TestCase):
    """
    Test the Worker Model
    """

    def test_model_superclass(self):
        sample_model = model.Worker()
        self.assertTrue(isinstance(sample_model, Document))

    def test_queue_name(self):
        worker = model.Worker()
        worker.name = "fake-worker"
        self.assertEquals(worker.queue_name, 'fake-worker.dq')

    def test_attributes(self):
        self.assertTrue(isinstance(model.Worker.name, StringField))
        self.assertTrue(model.Worker.name.primary_key)

        self.assertTrue(isinstance(model.Worker.last_heartbeat, DateTimeField))

        self.assertTrue('_ns' in model.Worker._fields)

    def test_indexes(self):
        self.assertEqual(model.Worker._meta['indexes'], [])

    def test_meta_collection(self):
        self.assertEqual(model.Worker._meta['collection'], 'workers')

    def test_meta_inheritance(self):
        self.assertEqual(model.Worker._meta['allow_inheritance'], False)

    def test_meta_queryset(self):
        self.assertEqual(model.Worker._meta['queryset_class'], CriteriaQuerySet)
        self.assertTrue(issubclass(model.Worker.objects.__class__, QuerySetNoCache))


class TestMigrationTracker(unittest.TestCase):
    """
    Test MigrationTracker model
    """

    def test_model_superclass(self):
        sample_model = model.MigrationTracker()
        self.assertTrue(isinstance(sample_model, Document))

    def test_attributes(self):
        self.assertTrue(isinstance(model.MigrationTracker.name, StringField))
        self.assertTrue(model.MigrationTracker.name.unique)
        self.assertTrue(model.MigrationTracker.name.required)

        self.assertTrue(isinstance(model.MigrationTracker.version, IntField))
        self.assertEqual(model.MigrationTracker.version.default, -1)

        self.assertTrue(isinstance(model.MigrationTracker._ns, StringField))
        self.assertEqual(model.MigrationTracker._ns.default, 'migration_trackers')

    def test_indexes(self):
        self.assertEqual(model.MigrationTracker._meta['indexes'], [])

    def test_meta_collection(self):
        self.assertEqual(model.MigrationTracker._meta['collection'], 'migration_trackers')

    def test_meta_inheritance(self):
        self.assertEqual(model.ReservedResource._meta['allow_inheritance'], False)


class TestRepository(unittest.TestCase):

    """
    Tests for the Repository model.
    """

    def test_model_superclass(self):
        """
        Ensure that the Repository model is a subclass of Mongoengine's Document class.
        """
        sample_model = model.Repository()
        self.assertTrue(isinstance(sample_model, Document))

    def test_model_fields(self):
        """
        Assert that each field has the correct type and `required` status.
        """
        self.assertTrue(isinstance(model.Repository.repo_id, StringField))
        self.assertTrue(model.Repository.repo_id.required)
        self.assertEqual(model.Repository.repo_id.db_field, 'repo_id')

        self.assertTrue(isinstance(model.Repository.display_name, StringField))
        self.assertFalse(model.Repository.display_name.required)

        self.assertTrue(isinstance(model.Repository.description, StringField))
        self.assertFalse(model.Repository.description.required)

        self.assertTrue(isinstance(model.Repository.notes, DictField))
        self.assertFalse(model.Repository.notes.required)

        self.assertTrue(isinstance(model.Repository.scratchpad, DictField))
        self.assertFalse(model.Repository.scratchpad.required)

        self.assertTrue(isinstance(model.Repository.content_unit_counts, DictField))
        self.assertFalse(model.Repository.content_unit_counts.required)

        self.assertTrue(isinstance(model.Repository.last_unit_added, DateTimeField))
        self.assertFalse(model.Repository.last_unit_added.required)

        self.assertTrue(isinstance(model.Repository.last_unit_removed, DateTimeField))
        self.assertFalse(model.Repository.last_unit_removed.required)

        self.assertTrue(isinstance(model.Repository._ns, StringField))
        self.assertEquals(model.Repository._ns.default, 'repos')

    def test_meta_collection(self):
        """
        Assert that the collection name is correct.
        """
        self.assertEquals(model.Repository._meta['collection'], 'repos')

    def test_meta_allow_inheritance(self):
        """
        Ensure that inheritance is not allowed.
        """
        self.assertEquals(model.Repository._meta['allow_inheritance'], False)

    def test_meta_allow_indexes(self):
        """
        Test that the indexes are set correctly.
        """
        indexes = model.Repository._meta['indexes']
        self.assertDictEqual(indexes[0], {'fields': ['-repo_id'], 'unique': True})

    def test_invalid_repo_id(self):
        """

        Ensure that validation raises as expected when invalid characters are present.
        """
        repo_obj = model.Repository('invalid_char%')
        self.assertRaises(ValidationError, repo_obj.validate)

    def test_create_i18n(self):
        """
        Test use of international text for fields that are not repo_id.
        """
        i18n_text = 'Brasília'
        repo_obj = model.Repository('limited_characters', i18n_text, i18n_text)
        repo_obj.validate()

    def test_to_transfer_repo(self):
        """
        Test changing a repository object into a transfer unit for plugins.
        """
        dt = dateutils.now_utc_datetime_with_tzinfo()
        data = {
            'repo_id': 'foo',
            'display_name': 'bar',
            'description': 'baz',
            'notes': 'qux',
            'content_unit_counts': {'units': 1},
            'last_unit_added': dt,
            'last_unit_removed': dt
        }
        repo_obj = model.Repository(**data)
        repo = repo_obj.to_transfer_repo()

        self.assertEquals('foo', repo.id)
        self.assertFalse(hasattr(repo, 'repo_id'))
        self.assertEquals('bar', repo.display_name)
        self.assertEquals('baz', repo.description)
        self.assertEquals('qux', repo.notes)
        self.assertEquals({'units': 1}, repo.content_unit_counts)
        self.assertEquals(dt, repo.last_unit_added)
        self.assertEquals(dt, repo.last_unit_removed)
        self.assertEquals(repo_obj, repo.repo_obj)

    def test_update_from_delta(self):
        """
        Update repository information from a delta dictionary.
        """
        repo_obj = model.Repository('mock_repo')
        repo_obj.update_from_delta({'display_name': 'dn_updated', 'description': 'd_update'})
        self.assertEqual(repo_obj.display_name, 'dn_updated')
        self.assertEqual(repo_obj.description, 'd_update')

    def test_update_from_delta_skips_prohibited_fields(self):
        """
        Attempt to update a prohibited field. Make sure it is ignored.
        """
        repo_obj = model.Repository('mock_repo')
        repo_obj.update_from_delta({'repo_id': 'id_updated'})
        self.assertEqual(repo_obj.repo_id, 'mock_repo')

    def test_update_from_delta_notes(self):
        """
        Test the update of notes.

        Make sure new fields are added, fields changed to `None` are removed, and existing fields
        are modified.
        """
        repo_obj = model.Repository('mock_repo', notes={'remove': 1, 'leave': 2, 'modify': 3})
        repo_obj.update_from_delta({'notes': {'remove': None, 'modify': 4, 'add': 5}})
        self.assertEqual(repo_obj.repo_id, 'mock_repo')
        self.assertFalse('remove' in repo_obj.notes)
        self.assertEqual(repo_obj.notes['leave'], 2)
        self.assertEqual(repo_obj.notes['modify'], 4)
        self.assertEqual(repo_obj.notes['add'], 5)


class TestImporter(unittest.TestCase):
    """
    Tests for the importer class.
    """
    def test_model_superclass(self):
        """
        Ensure that the class is a Mongoengine Document.
        """
        sample_model = model.Importer()
        self.assertTrue(isinstance(sample_model, Document))

    def test_attributes(self):
        """
        Ensure the attributes are the correct type and they have the correct values.
        """
        self.assertTrue(isinstance(model.Importer.repo_id, StringField))
        self.assertTrue(model.Importer.repo_id.required)
        self.assertTrue(isinstance(model.Importer.importer_type_id, StringField))
        self.assertTrue(model.Importer.importer_type_id.required)
        self.assertTrue(isinstance(model.Importer.config, DictField))
        self.assertFalse(model.Importer.config.required)
        self.assertTrue(isinstance(model.Importer._ns, StringField))
        self.assertEquals(model.Importer._ns.default, 'repo_importers')

    def test_serializer(self):
        """
        Ensure that the serializer is set.
        """
        self.assertEqual(model.Importer.serializer, serializers.ImporterSerializer)

    def test_meta_collection(self):
        """
        Assert that the collection name is correct.
        """
        self.assertEquals(model.Importer._meta['collection'], 'repo_importers')

    def test_meta_allow_inheritance(self):
        """
        Ensure that inheritance is not allowed.
        """
        self.assertEquals(model.Importer._meta['allow_inheritance'], False)

    def test_meta_allow_indexes(self):
        """
        Test that the indexes are set correctly.
        """
        indexes = model.Importer._meta['indexes']
        self.assertDictEqual(
            indexes[0], {'fields': ['-repo_id', '-importer_type_id'], 'unique': True})

    @patch('pulp.server.db.model.LazyCatalogEntry.objects')
    def test_pre_delete(self, mock_lazy):
        """Assert that the pre_delete signal deletes lazy catalog entries."""
        model.Importer.pre_delete(None, Mock(id='fake'))
        mock_lazy.assert_called_once_with(importer_id='fake')
        mock_lazy.return_value.delete.assert_called_once_with()

    def test_pre_delete_connect(self):
        self.assertTrue(signals.pre_delete.has_receivers_for(model.Importer))


class TestDistributor(unittest.TestCase):
    """
    Tests for the distributor model.
    """
    def test_model_superclass(self):
        """
        Ensure that the class is a Mongoengine Document.
        """
        sample_model = model.Distributor()
        self.assertTrue(isinstance(sample_model, Document))

    def test_attributes(self):
        """
        Ensure the attributes are the correct type and they have the correct values.
        """
        self.assertTrue(isinstance(model.Distributor.repo_id, StringField))
        self.assertTrue(model.Distributor.repo_id.required)
        self.assertTrue(isinstance(model.Distributor.distributor_id, StringField))
        self.assertTrue(model.Distributor.distributor_id.required)
        self.assertTrue(isinstance(model.Distributor.distributor_type_id, StringField))
        self.assertTrue(model.Distributor.distributor_type_id.required)
        self.assertTrue(isinstance(model.Distributor.config, DictField))
        self.assertFalse(model.Distributor.config.required)
        self.assertTrue(isinstance(model.Distributor.auto_publish, BooleanField))
        self.assertEqual(model.Distributor.auto_publish.default, False)
        self.assertTrue(isinstance(model.Distributor.last_publish, DateTimeField))
        self.assertFalse(model.Distributor.last_publish.required)
        self.assertTrue(isinstance(model.Distributor._ns, StringField))
        self.assertEqual(model.Distributor._ns.default, 'repo_distributors')
        self.assertTrue(isinstance(model.Distributor.scratchpad, DictField))
        self.assertFalse(model.Distributor.scratchpad.required)

    def test_serializer(self):
        """
        Ensure that the serializer is set.
        """
        self.assertEqual(model.Distributor.serializer, serializers.Distributor)

    def test_meta_collection(self):
        """
        Assert that the collection name is correct.
        """
        self.assertEquals(model.Distributor._meta['collection'], 'repo_distributors')

    def test_meta_allow_inheritance(self):
        """
        Ensure that inheritance is not allowed.
        """
        self.assertEquals(model.Distributor._meta['allow_inheritance'], False)

    def test_meta_indexes(self):
        """
        Test that the indexes are set correctly.
        """
        indexes = model.Distributor._meta['indexes']
        self.assertDictEqual(
            indexes[0], {'fields': ['-repo_id', '-distributor_id'], 'unique': True})


class TestCeleryBeatLock(unittest.TestCase):
    """
    Test the CeleryBeatLock class.
    """
    def test_model_superclass(self):
        sample_model = model.CeleryBeatLock()
        self.assertTrue(isinstance(sample_model, Document))

    def test_attributes(self):
        self.assertTrue(isinstance(model.CeleryBeatLock.celerybeat_name, StringField))
        self.assertTrue(model.CeleryBeatLock.celerybeat_name.required)

        self.assertTrue(isinstance(model.CeleryBeatLock.timestamp, DateTimeField))
        self.assertTrue(model.CeleryBeatLock.timestamp.required)

        self.assertTrue(isinstance(model.CeleryBeatLock.lock, StringField))
        self.assertTrue(model.CeleryBeatLock.lock.required)
        self.assertTrue(model.CeleryBeatLock.lock.default, 'locked')
        self.assertTrue(model.CeleryBeatLock.lock.unique)

        self.assertTrue('_ns' in model.CeleryBeatLock._fields)

    def test_meta_collection(self):
        """
        Assert that the collection name is correct.
        """
        self.assertEquals(model.CeleryBeatLock._meta['collection'], 'celery_beat_lock')


class TestLazyCatalogEntry(unittest.TestCase):
    """
    Test the LazyCatalogEntry class.
    """
    COLLECTION_NAME = 'lazy_content_catalog'

    def test_model_superclass(self):
        sample_model = model.LazyCatalogEntry()
        self.assertTrue(isinstance(sample_model, model.AutoRetryDocument))

    def test_attributes(self):
        self.assertTrue(isinstance(model.LazyCatalogEntry.path, StringField))
        self.assertTrue(model.LazyCatalogEntry.path.required)

        self.assertTrue(isinstance(model.LazyCatalogEntry.importer_id, StringField))
        self.assertTrue(model.LazyCatalogEntry.importer_id.required)

        self.assertTrue(isinstance(model.LazyCatalogEntry.unit_id, StringField))
        self.assertTrue(model.LazyCatalogEntry.unit_id.required)

        self.assertTrue(isinstance(model.LazyCatalogEntry.unit_type_id, StringField))
        self.assertTrue(model.LazyCatalogEntry.unit_type_id.required)

        self.assertTrue(isinstance(model.LazyCatalogEntry.checksum, StringField))
        self.assertFalse(model.LazyCatalogEntry.checksum.required)

        self.assertTrue(isinstance(model.LazyCatalogEntry.checksum_algorithm, StringField))
        self.assertFalse(model.LazyCatalogEntry.checksum_algorithm.required)

        self.assertTrue(isinstance(model.LazyCatalogEntry.revision, IntField))
        self.assertFalse(model.LazyCatalogEntry.revision.required)

        self.assertTrue(isinstance(model.LazyCatalogEntry.data, DictField))
        self.assertFalse(model.LazyCatalogEntry.data.required)

        self.assertTrue(isinstance(model.LazyCatalogEntry._ns, StringField))
        self.assertEqual(self.COLLECTION_NAME, model.LazyCatalogEntry._ns.default)

    def test_indexes(self):
        expected = [
            [('importer_id', 1)],
            [('path', -1), ('importer_id', -1), ('revision', -1)],
            [(u'_id', 1)]
        ]
        result = model.LazyCatalogEntry.list_indexes()
        self.assertEqual(expected, result)

    def test_meta_collection(self):
        self.assertEquals(model.LazyCatalogEntry._meta['collection'], self.COLLECTION_NAME)

    @patch('pulp.server.db.model.LazyCatalogEntry.save')
    @patch('pulp.server.db.model.LazyCatalogEntry.objects')
    def test_save_revision(self, objects, save):
        qs = Mock()
        qs.distinct.return_value = [1]
        objects.filter.return_value = qs
        entry = model.LazyCatalogEntry()
        entry.unit_id = '123'
        entry.unit_type_id = 'test'
        entry.importer_id = '44'

        # test
        entry.save_revision()

        # validation
        self.assertEqual(
            objects.filter.call_args_list,
            [
                call(unit_id=entry.unit_id,
                     unit_type_id=entry.unit_type_id,
                     importer_id=entry.importer_id),
                call(revision__in=set([0, 1]),
                     unit_id=entry.unit_id,
                     unit_type_id=entry.unit_type_id,
                     importer_id=entry.importer_id),
            ])
        self.assertEqual(entry.revision, 2)
        save.assert_called_once_with()
        qs.delete.assert_called_once_with()


class TestDeferredDownload(unittest.TestCase):
    """
    Test the DeferredDownload class.
    """

    def test_model_superclass(self):
        sample_model = model.DeferredDownload()
        self.assertTrue(isinstance(sample_model, model.AutoRetryDocument))

    def test_attributes(self):
        self.assertTrue(isinstance(model.DeferredDownload.unit_id, StringField))
        self.assertTrue(model.DeferredDownload.unit_id.required)

        self.assertTrue(isinstance(model.DeferredDownload.unit_type_id, StringField))
        self.assertTrue(model.DeferredDownload.unit_type_id.required)

        self.assertTrue(isinstance(model.DeferredDownload._ns, StringField))
        self.assertEqual('deferred_download', model.DeferredDownload._ns.default)

    def test_indexes(self):
        result = model.DeferredDownload.list_indexes()
        self.assertEqual([[('unit_id', 1), ('unit_type_id', 1)], [(u'_id', 1)]], result)

    def test_meta_collection(self):
        """
        Assert that the collection name is correct.
        """
        self.assertEquals(model.DeferredDownload._meta['collection'], 'deferred_download')


class TestUser(unittest.TestCase):
    """
    Tests for the User model.
    """

    def test_model_superclass(self):
        """
        Ensure that the model inherrits from Mongoengine Document.
        """
        sample_model = model.CeleryBeatLock()
        self.assertTrue(isinstance(sample_model, Document))

    def test_no_cache_query_set(self):
        """Ensure the QuerySet class is the non-caching variety."""
        self.assertTrue(issubclass(model.User.objects.__class__,
                                   QuerySetNoCache))

    def test_attributes(self):
        self.assertTrue(isinstance(model.User.login, StringField))
        self.assertTrue(model.User.login.required)

        self.assertTrue(isinstance(model.User.name, StringField))
        self.assertFalse(model.User.name.required)

        self.assertTrue(isinstance(model.User.password, StringField))
        self.assertFalse(model.User.password.required)

        self.assertTrue(isinstance(model.User.roles, ListField))

    def test_meta_collection(self):
        """
        Assert that the collection name is correct.
        """
        self.assertEquals(model.User._meta['collection'], 'users')

    def test_meta_allow_inheritance(self):
        """
        Ensure that inheritance is not allowed.
        """
        self.assertEquals(model.User._meta['allow_inheritance'], False)

    def test_meta_allow_indexes(self):
        """
        Test that the indexes are set correctly.
        """
        indexes = model.User._meta['indexes']
        self.assertDictEqual(indexes[1], {'fields': ['-login', '-name'], 'unique': True})
        self.assertEqual(indexes[0], '-roles')

    def test_queryset(self):
        """
        Test that the model can search with criteria.
        """
        self.assertEqual(model.User._meta['queryset_class'], CriteriaQuerySet)
        self.assertTrue(issubclass(model.Worker.objects.__class__, QuerySetNoCache))


class TestUserAuth(unittest.TestCase):
    """
    Test password and superuser methods of the User model.
    """

    def setUp(self):
        """
        Create a base User.
        """
        self.user = model.User(login='test', password='some password')

    def test_password_integrated(self):
        """
        Test the password setting and checking end to end.
        """
        self.user.set_password('mock_password')
        self.assertTrue(self.user.check_password('mock_password'))
        self.user.set_password('new_password')
        self.assertFalse(self.user.check_password('mock_password'))

    def test_set_password_integrated(self):
        """
        Test setting password end to end.
        """
        password = "some password"
        self.user.set_password(password)
        self.assertNotEqual(self.user.password, password)

    @patch('pulp.server.db.model.User._hash_password')
    def test_set_password(self, mock_hash):
        """
        Test setting a password.
        """
        password = "some password"
        self.user.set_password(password)
        self.assertEqual(self.user.password, mock_hash.return_value)

    @patch('pulp.server.db.model.User._hash_password')
    def test_set_password_not_string(self, mock_hash):
        """
        Test setting a password.
        """
        password = 1
        self.assertRaises(exceptions.InvalidValue, self.user.set_password, password)

    @patch('pulp.server.db.model.User._pbkdf_sha256')
    @patch('pulp.server.db.model.User._random_bytes')
    def test_hash_password(self, mock_rand, mock_sha):
        """
        Test hashing a password.
        """
        password = "some password"
        mock_rand.return_value.encode.return_value.strip.return_value = 'mock_salt'
        mock_sha.return_value.encode.return_value.strip.return_value = 'mock_hash'
        salted = self.user._hash_password(password)
        self.assertEqual(salted, 'mock_salt,mock_hash')

    @patch('pulp.server.db.model.random')
    def test_rand_bytes(self, mock_rand):
        """
        Test building a salt.
        """
        mock_rand.randrange.return_value = 52  # Guaranteed random number xkcd.com/221/
        self.assertEqual(self.user._random_bytes(4), '4444')

    @patch('pulp.server.db.model.digestmod')
    @patch('pulp.server.db.model.HMAC')
    def test_pbkdf_sha256(self, mock_hmac, mock_digest):
        """
        Test use of HMAC library to do the hashing under the hood.
        """
        hashed = self.user._pbkdf_sha256('password', 'salt', 1)
        self.assertTrue(hashed is mock_hmac.return_value.digest.return_value)
        mock_hmac.assert_called_once_with('password', 'salt', mock_digest)

    def test_is_superuser(self):
        """
        Test determining if the user is a super user.
        """
        self.user.roles = ['one role']
        self.assertFalse(self.user.is_superuser())
        self.user.roles = ['one role', model.SUPER_USER_ROLE]
        self.assertTrue(self.user.is_superuser())


class SystemUser(unittest.TestCase):
    """
    Tests for the system user (no user is logged in)
    """

    def test_init(self):
        """
        Make sure the SystemUser has the correct attributes.
        """
        sys_user = model.SystemUser()
        self.assertEqual(sys_user.login, model.SYSTEM_LOGIN)
        self.assertEqual(sys_user.password, None)
        self.assertEqual(sys_user.name, model.SYSTEM_LOGIN)
        self.assertEqual(sys_user.roles, [])
        self.assertEqual(sys_user._id, model.SYSTEM_ID)
        self.assertEqual(sys_user.id, model.SYSTEM_ID)

    def test_singleton(self):
        """
        Since it is a singleton, all instances should be the same.
        """
        sys_u_1 = model.SystemUser()
        sys_u_2 = model.SystemUser()
        self.assertTrue(sys_u_1 is sys_u_2)<|MERGE_RESOLUTION|>--- conflicted
+++ resolved
@@ -5,15 +5,8 @@
 """
 from mock import patch, Mock, call
 
-<<<<<<< HEAD
 from mongoengine import (ValidationError, BooleanField, DateTimeField, DictField,
                          Document, IntField, ListField, StringField, QuerySetNoCache)
-=======
-from mock import patch, Mock
-
-from mongoengine import (BooleanField, DateTimeField, DictField, Document, IntField, ListField,
-                         StringField, QuerySetNoCache, ValidationError)
->>>>>>> f21e76cb
 
 from pulp.common import error_codes, dateutils
 from pulp.common.compat import unittest
@@ -121,21 +114,10 @@
 
     @patch('pulp.server.db.model.signals')
     def test_attach_signals(self, mock_signals):
-<<<<<<< HEAD
-
         ContentUnitHelper.attach_signals()
 
         mock_signals.pre_save.connect.assert_called_once_with(ContentUnitHelper.pre_save_signal,
                                                               sender=ContentUnitHelper)
-
-        self.assertEquals('mock_type_id', ContentUnitHelper.NAMED_TUPLE.__name__)
-        self.assertEquals(('apple', 'pear'), ContentUnitHelper.NAMED_TUPLE._fields)
-=======
-        model.ContentUnit.attach_signals()
-
-        mock_signals.pre_save.connect.assert_called_once_with(
-            model.ContentUnit.pre_save_signal, sender=model.ContentUnit)
->>>>>>> f21e76cb
 
     @patch('pulp.server.db.model.dateutils.now_utc_timestamp')
     def test_pre_save_signal(self, mock_now_utc):
@@ -171,16 +153,11 @@
 
     @patch('pulp.server.db.model.signals')
     def test_as_named_tuple(self, m_signal):
-<<<<<<< HEAD
-        # create the named tuple
-        ContentUnitHelper.attach_signals()
-=======
         class ContentUnitHelper(model.ContentUnit):
             apple = StringField()
             pear = StringField()
             unit_key_fields = ('apple', 'pear')
             _content_type_id = StringField(default='bar')
->>>>>>> f21e76cb
 
         helper = ContentUnitHelper(apple='foo', pear='bar')
 
@@ -855,7 +832,7 @@
         mock_lazy.return_value.delete.assert_called_once_with()
 
     def test_pre_delete_connect(self):
-        self.assertTrue(signals.pre_delete.has_receivers_for(model.Importer))
+        self.assertTrue(model.signals.pre_delete.has_receivers_for(model.Importer))
 
 
 class TestDistributor(unittest.TestCase):
