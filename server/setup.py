from setuptools import setup, find_packages


setup(
    name='pulp-server',
<<<<<<< HEAD
    version='2.6.2a1',
=======
    version='2.6.2',
>>>>>>> 37a42f78
    license='GPLv2+',
    packages=find_packages(exclude=['test']),
    author='Pulp Team',
    author_email='pulp-list@redhat.com',
    entry_points={
        'console_scripts': [
            '../libexec/pulp-manage-workers = pulp.server.async.manage_workers:main',
            'pulp-manage-db = pulp.server.db.manage:main',
        ]
    },
    install_requires=[
        'celery >=3.1.0, <3.2.0', 'httplib2', 'iniparse', 'isodate>=0.5.0', 'm2crypto',
        'mongoengine>=0.7.10', 'oauth2>=1.5.211', 'pymongo>=2.5.2', 'setuptools', 'web.py']
)<|MERGE_RESOLUTION|>--- conflicted
+++ resolved
@@ -3,11 +3,7 @@
 
 setup(
     name='pulp-server',
-<<<<<<< HEAD
-    version='2.6.2a1',
-=======
-    version='2.6.2',
->>>>>>> 37a42f78
+    version='2.6.3a1',
     license='GPLv2+',
     packages=find_packages(exclude=['test']),
     author='Pulp Team',
