# Copyright (c) 2011-2012 Red Hat, Inc.
#
# This software is licensed to you under the GNU General Public License as
# published by the Free Software Foundation; either version 2 of the License
# (GPLv2) or (at your option) any later version.
# There is NO WARRANTY for this software, express or implied, including the
# implied warranties of MERCHANTABILITY, NON-INFRINGEMENT, or FITNESS FOR A
# PARTICULAR PURPOSE.
# You should have received a copy of GPLv2 along with this software; if not,
# see http://www.gnu.org/licenses/old-licenses/gpl-2.0.txt

import logging
import os
from gettext import gettext as _

from pulp.plugins.distributor import Distributor, GroupDistributor
from pulp.plugins.importer import Importer, GroupImporter
from pulp.plugins.loader import exceptions as loader_exceptions
from pulp.plugins.loader import loading
from pulp.plugins.loader.manager import PluginManager
from pulp.plugins.profiler import Profiler
from pulp.plugins.types import database, parser
from pulp.plugins.types.model import TypeDescriptor

_LOG = logging.getLogger(__name__)

# implicit singleton instance of PluginManager

_MANAGER = None

# constants --------------------------------------------------------------------

# entry point names
ENTRY_POINT_EXTENSIONS = 'pulp.extensions'
ENTRY_POINT_DISTRIBUTORS = 'pulp.distributors'
ENTRY_POINT_GROUP_DISTRIBUTORS = 'pulp.group_distributors'
ENTRY_POINT_IMPORTERS = 'pulp.importers'
ENTRY_POINT_GROUP_IMPORTERS = 'pulp.group_importers'
ENTRY_POINT_PROFILERS = 'pulp.profilers'

# plugin locations

_PLUGINS_ROOT = '/usr/lib/pulp/plugins'
_DISTRIBUTORS_DIR = _PLUGINS_ROOT + '/distributors'
_IMPORTERS_DIR = _PLUGINS_ROOT + '/importers'
_PROFILERS_DIR = _PLUGINS_ROOT + '/profilers'
_TYPES_DIR = _PLUGINS_ROOT + '/types'

# state management -------------------------------------------------------------

def initialize(validate=True):
    """
    Initialize the loader module by loading all type definitions and plugins.
    @param validate: if True, perform post-initialization validation
    @type validate: bool
    """

    global _MANAGER
    # pre-initialization validation
    assert not _is_initialized()

    _create_manager()
    # add plugins here in the form (path, base class, manager map)
    plugin_tuples =  ((_DISTRIBUTORS_DIR, Distributor, _MANAGER.distributors),
                      (_DISTRIBUTORS_DIR, GroupDistributor, _MANAGER.group_distributors),
                      (_IMPORTERS_DIR, GroupImporter, _MANAGER.group_importers),
                      (_IMPORTERS_DIR, Importer, _MANAGER.importers),
                      (_PROFILERS_DIR, Profiler, _MANAGER.profilers))
    for path, base_class, plugin_map in plugin_tuples:
        loading.load_plugins_from_path(path, base_class, plugin_map)

    plugin_entry_points = (
        (ENTRY_POINT_DISTRIBUTORS, _MANAGER.distributors),
        (ENTRY_POINT_GROUP_DISTRIBUTORS, _MANAGER.group_distributors),
        (ENTRY_POINT_IMPORTERS, _MANAGER.importers),
        (ENTRY_POINT_GROUP_IMPORTERS, _MANAGER.group_importers),
        (ENTRY_POINT_PROFILERS, _MANAGER.profilers),
    )
    for entry_point in plugin_entry_points:
        loading.load_plugins_from_entry_point(*entry_point)

    # post-initialization validation
    if not validate:
        return
    _validate_importers()


def finalize():
    """
    Finalize the loader module by freeing all of the plugins.
    """

    # NOTE this method isn't necessary for the pulp server
    # it is provided for testing purposes

    global _MANAGER
    assert _is_initialized()
    _MANAGER = None

# query api --------------------------------------------------------------------

def list_content_types():
    """
    List the supported content types.
    @return: list of content type IDs
    @rtype: list of str
    """
    assert _is_initialized()
    return database.all_type_ids()


def list_group_distributors():
    """
    Lists the loaded group distributors.
    @return: dictionary of distributor IDs -> metadata
    @rtype: dict{str: dict, ...}
    """
    assert _is_initialized()
    return _MANAGER.group_distributors.get_loaded_plugins()

def list_distributors():
    """
    List the loaded distributors.
    @return: dictionary of distributor names -> metadata
    @rtype: dict {str: dict, ...}
    """
    assert _is_initialized()
    return _MANAGER.distributors.get_loaded_plugins()


def list_group_importers():
    """
    Lists the loaded group importers.
    @return: dictionary of importer IDs -> metadata
    @rtype: dict{str: dict, ...}
    """
    assert _is_initialized()
    return _MANAGER.group_importers.get_loaded_plugins()


def list_importers():
    """
    List the loaded importers.
    @return: dictionary of importer names: metadata
    @rtype: dict {str: dict, ...}
    """
    assert _is_initialized()
    return _MANAGER.importers.get_loaded_plugins()


def list_profilers():
    """
    List the loaded profilers.
    @return: dictionary of profiler names: metadata
    @rtype: dict {str: dict, ...}
    """
    assert _is_initialized()
    return _MANAGER.profilers.get_loaded_plugins()


def list_distributor_types(id):
    """
    List the supported distribution types for the given distributor id.
    @param id: id of the distributor
    @type id: str
    @return: tuple of types supported by the distributor
    @rtype: tuple
    @raise: L{PluginNotFound} if no distributor corresponds to the id
    """
    assert _is_initialized()
    types = _MANAGER.distributors.get_loaded_plugins().get(id, None)
    if types is None:
        raise loader_exceptions.PluginNotFound(_('No plugin found: %(n)s') % {'n': id})
    return types


def list_importer_types(id):
    """
    List the supported content types for the given importer id.

    This should be the signature:
      return: tuple of types supported by the importer
      rtype: tuple
    However it's actually returning a dict where the types are under key
    "types". I don't have time to dig into what is calling this to fix it,
    so for now I'm fixing the docs.

    @param id: id of the importer
    @type id: str

    @return: dict containing the type IDs at key "types"
    @rtype:  dict {str : list}

    @raise: L{PluginNotFound} if no importer corresponds to the id
    """
    assert _is_initialized()
    types = _MANAGER.importers.get_loaded_plugins().get(id, None)
    if types is None:
        raise loader_exceptions.PluginNotFound(_('No plugin found: %(n)s') % {'n': id})
    return types


def list_profiler_types(id):
    """
    List the supported profile types for the given profiler id.
    @param id: id of the profiler
    @type id: str
    @return: tuple of types supported by the profiler
    @rtype: tuple
    @raise: L{PluginNotFound} if no profiler corresponds to the id
    """
    assert _is_initialized()
    types = _MANAGER.profilers.get_loaded_plugins().get(id, None)
    if types is None:
        raise loader_exceptions.PluginNotFound(_('No plugin found: %(n)s') % {'n': id})
    return types


def is_valid_distributor(id):
    """
    Check to see that a distributor exists for the given id.
    @param id: id of the distributor
    @type id: str
    @return: True if the distributor exists, False otherwise
    @rtype: bool
    """
    assert _is_initialized()
    plugins = _MANAGER.distributors.get_loaded_plugins()
    return id in plugins


def is_valid_group_distributor(id):
    """
    Checks to see that a group distributor exists for the given id.
    @param id: id of the group distributor
    @type  id: str
    @return: true if the group distributor exists; false otherwise
    @rtype: bool
    """
    assert _is_initialized()
    plugins = _MANAGER.group_distributors.get_loaded_plugins()
    return id in plugins


def is_valid_importer(id):
    """
    Check to see that a importer exists for the given id.
    @param id: id of the importer
    @type id: str
    @return: True if the importer exists, False otherwise
    @rtype: bool
    """
    assert _is_initialized()
    plugins = _MANAGER.importers.get_loaded_plugins()
    return id in plugins


def is_valid_group_importer(id):
    """
    Checks to see that a group importer exists for the given id.
    @param id: id of the group importer
    @type  id: str
    @return: true if the group importer exists; false otherwise
    @rtype: bool
    """
    assert _is_initialized()
    plugins = _MANAGER.group_importers.get_loaded_plugins()
    return id in plugins


def is_valid_profiler(id):
    """
    Check to see that a profiler exists for the given id.
    @param id: id of the profiler
    @type id: str
    @return: True if the profiler exists, False otherwise
    @rtype: bool
    """
    assert _is_initialized()
    plugins = _MANAGER.importers.get_loaded_plugins()
    return id in plugins

# plugin api -------------------------------------------------------------------

def get_distributor_by_id(id):
    """
    Get a distributor instance that corresponds to the given id.
    @param id: id of the distributor
    @type id: str
    @return: tuple of L{Distributor} instance and dictionary configuration
    @rtype: tuple (L{Distributor}, dict)
    @raise: L{PluginNotFound} if no distributor corresponds to the id
    """
    assert _is_initialized()
    cls, cfg = _MANAGER.distributors.get_plugin_by_id(id)
    return cls(), cfg


def get_importer_by_id(id):
    """
    Get an importer instance that corresponds to the given id.
    @param id: id of the importer
    @type id: str
    @return: tuple of L{Importer} instance and dictionary configuration
    @rtype: tuple (L{Importer}, dict)
    @raise: L{PluginNotFound} if no importer corresponds to the id
    """
    assert _is_initialized()
    cls, cfg = _MANAGER.importers.get_plugin_by_id(id)
    return cls(), cfg


def get_group_distributor_by_id(id):
    """
    Get a group distributor instance that corresponds to the given id.
    @param id: id of the group distributor
    @type id: str
    @return: tuple of L{GroupDistributor} instance and dictionary configuration
    @rtype: tuple (L{GroupDistributor}, dict)
    @raise: L{PluginNotFound} if no group distributor corresponds to the id
    """
    assert _is_initialized()
    cls, cfg = _MANAGER.group_distributors.get_plugin_by_id(id)
    return cls(), cfg


def get_group_importer_by_id(id):
    """
    Get a group importer instance that corresponds to the given id.
    @param id: id of the group importer
    @type id: str
    @return: tuple of L{GroupImporter} instance and dictionary configuration
    @rtype: tuple (L{GroupImporter}, dict)
    @raise: L{PluginNotFound} if no group importer corresponds to the id
    """
    assert _is_initialized()
    cls, cfg = _MANAGER.group_importers.get_plugin_by_id(id)
    return cls(), cfg


def get_profiler_by_id(id):
    """
    Get a profiler instance that corresponds to the given id.
    @param id: id of the profiler
    @type id: str
    @return: tuple of L{Profiler} instance and dictionary configuration
    @rtype: tuple (L{Profiler}, dict)
    @raise: L{PluginNotFound} if no profiler corresponds to the id
    """
    assert _is_initialized()
    cls, cfg = _MANAGER.profilers.get_plugin_by_id(id)
    return cls(), cfg


def get_profiler_by_type(type_id):
    """
    Get a profiler instance that supports the specified content type.
    @param type_id: content type
    @type type_id: str
    @return: tuple of L{Profiler} instance and dictionary configuration
    @rtype: tuple (L{Profiler}, dict)
    @raise: L{PluginNotFound} if no profiler corresponds to the id
    """
    assert _is_initialized()
    ids = _MANAGER.profilers.get_plugin_ids_by_type(type_id)
    # this makes the assumption that there is only 1 profiler per type
    cls, cfg = _MANAGER.profilers.get_plugin_by_id(ids[0])
    return cls(), cfg


def load_content_types(types_dir=_TYPES_DIR):
    """
    :type types_dir: str
    """
    if not os.access(types_dir, os.F_OK | os.R_OK):
        msg = _('Cannot load types: path does not exist or cannot be read: %(p)s')
        _LOG.critical(msg % {'p': types_dir})
<<<<<<< HEAD
        raise IOError(msg)
=======
        raise IOError(msg % {'p': types_dir})
>>>>>>> d45f4df1
    descriptors = _load_type_descriptors(types_dir)
    _load_type_definitions(descriptors)


# initialization methods -------------------------------------------------------

def _is_initialized():
    """
    @rtype: bool
    """
    return isinstance(_MANAGER, PluginManager)

def _create_manager():
    global _MANAGER
    _MANAGER = PluginManager()


def _load_type_descriptors(path):
    """
    @type path: str
    @rtype: list [L{TypeDescriptor}, ...]
    """
    _LOG.debug('Loading type descriptors from: %s' % path)
    descriptors = []
    for file_name in os.listdir(path):
        full_file_name = os.path.join(path, file_name)
        content = loading.read_content(full_file_name)
        descriptor = TypeDescriptor(file_name, content)
        descriptors.append(descriptor)
    return descriptors


def _load_type_definitions(descriptors):
    """
    @type descriptors: list [L{TypeDescriptor}, ...]
    """
    definitions = parser.parse(descriptors)
    database.update_database(definitions)


def _validate_importers():
    """
    @raise: L{PluginLoadError}
    """
    assert _is_initialized()
    supported_types = list_content_types()
    for plugin_id, metadata in _MANAGER.importers.get_loaded_plugins().items():
        for type_ in metadata['types']:
            if type_ in supported_types:
                continue
            msg = _('Importer %(i)s: no type definition found for %(t)s')
            raise loader_exceptions.InvalidImporter(msg % {'i': plugin_id, 't': type_})

<|MERGE_RESOLUTION|>--- conflicted
+++ resolved
@@ -375,11 +375,7 @@
     if not os.access(types_dir, os.F_OK | os.R_OK):
         msg = _('Cannot load types: path does not exist or cannot be read: %(p)s')
         _LOG.critical(msg % {'p': types_dir})
-<<<<<<< HEAD
-        raise IOError(msg)
-=======
         raise IOError(msg % {'p': types_dir})
->>>>>>> d45f4df1
     descriptors = _load_type_descriptors(types_dir)
     _load_type_definitions(descriptors)
 
